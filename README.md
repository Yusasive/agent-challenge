# Smart Contract Auditor Agent

![Smart Contract Auditor](./assets/NosanaBuildersChallengeAgents.jpg)

##  Overview

The **Smart Contract Auditor Agent** is an advanced AI-powered security analysis tool built for the Nosana Builders Challenge. It provides comprehensive smart contract security auditing capabilities using the Mastra framework, featuring automated vulnerability detection, gas optimization analysis, and professional audit report generation.

##  Features

### Core Capabilities

<<<<<<< HEAD
- **Advanced Security Analysis**: Multi-layered vulnerability detection using OWASP, SWC registry patterns, and formal methods
- **Multi-Chain Support**: Analysis for Ethereum, BSC, Polygon, Arbitrum, and Optimism with chain-specific vulnerability detection
- **Accessibility Features**: Simplified explanations and visual summaries for non-technical users
- **ML-Based Anomaly Detection**: Machine learning algorithms to identify novel attack vectors and suspicious patterns
- **Formal Verification**: Model checking, symbolic execution, and abstract interpretation for mathematical proof of correctness
- **Advanced Static Analysis**: Control flow analysis, data flow analysis, and taint analysis
- **Gas Optimization**: Automated gas usage analysis and optimization recommendations
- **Professional Reports**: Generate detailed audit reports in markdown format
- **Multi-Tool Analysis**: Contract analyzer, vulnerability checker, and gas optimizer tools
- **Real-time Chat**: Interactive agent interface for contract analysis
- **Developer Integrations**: VS Code extension, Hardhat plugin, and CLI tool for seamless workflow integration
=======
- **🛡️ Advanced Security Analysis**: Multi-layered vulnerability detection using OWASP, SWC registry patterns, and formal methods
- **🌐 Multi-Chain Support**: Analysis for Ethereum, BSC, Polygon, Arbitrum, and Optimism with chain-specific vulnerability detection
- **👥 Accessibility Features**: Simplified explanations and visual summaries for non-technical users
- **🤖 ML-Based Anomaly Detection**: Machine learning algorithms to identify novel attack vectors and suspicious patterns
- **🔬 Formal Verification**: Model checking, symbolic execution, and abstract interpretation for mathematical proof of correctness
- **📊 Advanced Static Analysis**: Control flow analysis, data flow analysis, and taint analysis
- **⚡ Gas Optimization**: Automated gas usage analysis and optimization recommendations
- **📊 Professional Reports**: Generate detailed audit reports in markdown format
- **🔧 Multi-Tool Analysis**: Contract analyzer, vulnerability checker, and gas optimizer tools
- **🎯 Real-time Chat**: Interactive agent interface for contract analysis
- **🔌 Developer Integrations**: VS Code extension, Hardhat plugin, and CLI tool for seamless workflow integration
>>>>>>> 9fe0422b

### Security Features

- **No Sensitive Data Exposure**: All analysis is performed locally without external data transmission
- **Advanced Threat Detection**: ML-based detection of obfuscation and novel attack patterns
- **Formal Guarantees**: Mathematical verification of critical security properties
- **Input Validation**: Comprehensive input sanitization and validation
- **Rate Limiting**: Built-in protection against abuse (configurable)
- **Secure Logging**: Structured logging without sensitive information exposure

## Architecture

```
src/mastra/agents/smart-contract-auditor/
├── auditor-agent.ts              # Main agent definition with advanced capabilities
├── contract-analyzer-tool.ts     # Core contract analysis
├── vulnerability-checker-tool.ts # Security vulnerability detection
├── gas-optimizer-tool.ts         # Gas optimization analysis
├── multi-chain-analyzer.ts      # Multi-chain compatibility analysis
├── accessibility-enhancer.ts    # Non-technical user accessibility
├── audit-report-generator.ts     # Professional report generation
├── advanced-static-analyzer.ts   # Control flow, data flow, and taint analysis
├── ml-anomaly-detector.ts        # Machine learning-based anomaly detection
├── formal-verification-tool.ts   # Model checking and symbolic execution
└── index.ts                      # Module exports
```

## Requirements

### System Requirements

- **Node.js**: >= 20.9.0
- **Memory**: Minimum 4GB RAM (8GB recommended)
- **Storage**: 2GB free space for models
- **Docker**: Latest version (for containerized deployment)

### Dependencies

- `@mastra/core`: AI agent framework
- `ollama-ai-provider`: Local LLM integration
- `zod`: Runtime type validation
- `dotenv`: Environment configuration

## Installation & Setup

### 1. Clone and Install

```bash
git clone <your-fork-url>
cd agent-challenge
pnpm install
```

### 2. Environment Configuration

```bash
cp .env.example .env
# Edit .env with your preferred settings
```

### 3. Local Development with Ollama

**Install Ollama:**

```bash
# macOS
brew install ollama

# Linux
curl -fsSL https://ollama.ai/install.sh | sh

# Windows
# Download from https://ollama.ai/download
```

**Start Ollama and Pull Model:**

```bash
ollama serve
ollama pull qwen2.5:1.5b

or , To change ollam port
$env:OLLAMA_HOST = "http://127.0.0.1:11500"

```

**Start Development Server:**

```bash
pnpm run dev
```

Navigate to `http://localhost:8080/agents/smartContractAuditorAgent/chat`

## Docker Deployment

### Build and Run Locally

```bash
# Build the container
docker build -t yourusername/smart-contract-auditor:latest .

# Run locally
docker run -p 8080:8080 yourusername/smart-contract-auditor:latest

# Test at http://localhost:8080
```

### Push to Registry

```bash
# Login to Docker Hub
docker login

# Push to registry
docker push yourusername/smart-contract-auditor:latest
```

##  Usage Examples

### Basic Contract Analysis

```
User: "Perform a comprehensive security analysis of this contract"
[Paste contract code]

Agent: Performs multi-layered analysis including:
- Security vulnerability detection
- Advanced static analysis (control flow, data flow)
- ML-based anomaly detection for novel threats
- Formal verification of critical properties
- Gas optimization opportunities
- Professional audit report generation
```

### Specific Vulnerability Check

```
User: "Check this contract for reentrancy vulnerabilities"
[Paste contract code]

Agent: Focuses on reentrancy patterns and provides detailed remediation steps
```

### Gas Optimization Analysis

```
User: "How can I optimize gas usage in this contract?"
[Paste contract code]

Agent: Provides specific gas optimization recommendations with estimated savings
```

### Advanced Analysis

```
User: "Perform formal verification on this DeFi contract"
[Paste contract code]

Agent: Conducts formal verification including:
- Model checking for safety properties
- Symbolic execution for path exploration
- Abstract interpretation for invariant analysis
- ML-based detection of novel DeFi attack patterns
- Comprehensive verification report
```

##  Testing

### Manual Testing Checklist

- [ ] Agent responds to basic contract analysis requests
- [ ] Vulnerability detection identifies common issues
- [ ] Advanced static analysis provides control flow insights
- [ ] ML anomaly detection identifies suspicious patterns
- [ ] Formal verification produces meaningful results
- [ ] Gas optimization provides actionable recommendations
- [ ] Audit reports generate properly formatted output
- [ ] Error handling works for invalid inputs
- [ ] Rate limiting functions correctly (if enabled)

### Test Contract Examples

```solidity
// Test with this vulnerable contract
pragma solidity ^0.7.0;

contract VulnerableContract {
    mapping(address => uint) public balances;

    function withdraw() public {
        uint amount = balances[msg.sender];
        (bool success,) = msg.sender.call{value: amount}("");
        require(success);
        balances[msg.sender] = 0;
    }
}
```

##  Security Considerations

### Data Protection

- **No External Transmission**: All contract analysis is performed locally
- **Input Sanitization**: All user inputs are validated and sanitized
- **No Persistent Storage**: Contract code is not stored permanently
- **Secure Logging**: Logs exclude sensitive contract details

### Rate Limiting

```env
ENABLE_RATE_LIMITING=true
MAX_REQUESTS_PER_MINUTE=60
```

### Production Security

- Use environment variables for all configuration
- Enable rate limiting in production
- Monitor resource usage
- Regular security updates

##  Performance Optimization

### Docker Image Optimization

- Multi-stage build process
- Minimal base image (ollama/ollama:0.7.0)
- Efficient layer caching
- Cleanup of unnecessary files

### Resource Management

- Configurable timeout settings
- Memory-efficient analysis algorithms
- Streaming responses for large reports

##  Deployment on Nosana

### 1. Update Job Definition

Edit `nos_job_def/nosana_mastra.json`:

```json
{
  "ops": [
    {
      "id": "smart-contract-auditor",
      "args": {
        "gpu": true,
        "image": "docker.io/yourusername/smart-contract-auditor:latest",
        "expose": [{ "port": 8080 }],
        "entrypoint": ["/bin/sh"]
      },
      "type": "container/run"
    }
  ],
  "meta": {
    "trigger": "dashboard",
    "system_requirements": { "required_vram": 4 }
  },
  "type": "container",
  "version": "0.1"
}
```

### 2. Deploy with Nosana CLI

```bash
# Install Nosana CLI
npm install -g @nosana/cli

# Deploy to Nosana
nosana job post --file ./nos_job_def/nosana_mastra.json --market nvidia-3060 --timeout 30
```

### 3. Monitor Deployment

Check deployment status at [Nosana Dashboard](https://dashboard.nosana.com/deploy)


### Development Workflow

1. Fork the repository
2. Create a feature branch
3. Make changes following the coding standards
4. Test thoroughly
5. Submit a pull request

### Code Standards

- Use TypeScript for type safety
- Follow ESLint configuration
- Add JSDoc comments for public functions
- Maintain test coverage above 80%

##  API Documentation

### Agent Endpoints

- `POST /agents/smartContractAuditorAgent/chat` - Interactive chat interface
- `GET /agents/smartContractAuditorAgent` - Agent information

### Tool Functions

- `analyze-smart-contract` - Comprehensive contract analysis
- `multi-chain-analysis` - Multi-chain compatibility and chain-specific vulnerability detection
- `enhance-accessibility` - Make audit results accessible to non-technical users
- `advanced-static-analysis` - Control flow, data flow, and taint analysis
- `ml-anomaly-detection` - Machine learning-based anomaly detection
- `formal-verification` - Model checking and symbolic execution
- `check-vulnerabilities` - Security vulnerability detection
- `optimize-gas-usage` - Gas optimization analysis
- `generate-audit-report` - Professional report generation

##  Troubleshooting

### Common Issues

**Ollama Connection Failed**

```bash
# Check if Ollama is running
curl http://localhost:11500/api/tags

# Restart Ollama service
ollama serve
```

**Model Not Found**

```bash
# Pull the required model
ollama pull qwen2.5:1.5b
```

**Docker Build Issues**

```bash
# Clean Docker cache
docker system prune -a

# Rebuild with no cache
docker build --no-cache -t yourusername/smart-contract-auditor:latest .
```

### Performance Issues

- Increase Docker memory allocation
- Use smaller model (qwen2.5:1.5b) for development
- Enable GPU acceleration if available

##  License

This project is licensed under the ISC License - see the LICENSE file for details.

##  Acknowledgments

- [Nosana](https://nosana.io) for the hackathon opportunity
- [Mastra](https://mastra.ai) for the AI agent framework
- [Ollama](https://ollama.ai) for local LLM capabilities
- OpenZeppelin for smart contract security patterns

##  Support

- Join [Nosana Discord](https://nosana.com/discord)
- Follow [@nosana_ai](https://x.com/nosana_ai)
- Check [Mastra Documentation](https://mastra.ai/docs)

---

**Built for Nosana Builders Challenge 2025** 🏆<|MERGE_RESOLUTION|>--- conflicted
+++ resolved
@@ -10,10 +10,7 @@
 
 ### Core Capabilities
 
-<<<<<<< HEAD
 - **Advanced Security Analysis**: Multi-layered vulnerability detection using OWASP, SWC registry patterns, and formal methods
-- **Multi-Chain Support**: Analysis for Ethereum, BSC, Polygon, Arbitrum, and Optimism with chain-specific vulnerability detection
-- **Accessibility Features**: Simplified explanations and visual summaries for non-technical users
 - **ML-Based Anomaly Detection**: Machine learning algorithms to identify novel attack vectors and suspicious patterns
 - **Formal Verification**: Model checking, symbolic execution, and abstract interpretation for mathematical proof of correctness
 - **Advanced Static Analysis**: Control flow analysis, data flow analysis, and taint analysis
@@ -21,20 +18,6 @@
 - **Professional Reports**: Generate detailed audit reports in markdown format
 - **Multi-Tool Analysis**: Contract analyzer, vulnerability checker, and gas optimizer tools
 - **Real-time Chat**: Interactive agent interface for contract analysis
-- **Developer Integrations**: VS Code extension, Hardhat plugin, and CLI tool for seamless workflow integration
-=======
-- **🛡️ Advanced Security Analysis**: Multi-layered vulnerability detection using OWASP, SWC registry patterns, and formal methods
-- **🌐 Multi-Chain Support**: Analysis for Ethereum, BSC, Polygon, Arbitrum, and Optimism with chain-specific vulnerability detection
-- **👥 Accessibility Features**: Simplified explanations and visual summaries for non-technical users
-- **🤖 ML-Based Anomaly Detection**: Machine learning algorithms to identify novel attack vectors and suspicious patterns
-- **🔬 Formal Verification**: Model checking, symbolic execution, and abstract interpretation for mathematical proof of correctness
-- **📊 Advanced Static Analysis**: Control flow analysis, data flow analysis, and taint analysis
-- **⚡ Gas Optimization**: Automated gas usage analysis and optimization recommendations
-- **📊 Professional Reports**: Generate detailed audit reports in markdown format
-- **🔧 Multi-Tool Analysis**: Contract analyzer, vulnerability checker, and gas optimizer tools
-- **🎯 Real-time Chat**: Interactive agent interface for contract analysis
-- **🔌 Developer Integrations**: VS Code extension, Hardhat plugin, and CLI tool for seamless workflow integration
->>>>>>> 9fe0422b
 
 ### Security Features
 
