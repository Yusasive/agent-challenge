import { createOllama } from "ollama-ai-provider";
import type { LanguageModelV1 } from "ai";
import { 
  config, 
  modelName, 
  apiBaseUrl as baseURL, 
  timeouts,
  validateConfig 
} from "./config/settings";

<<<<<<< HEAD
validateConfig();

=======
// Validate configuration on startup
validateConfig();

// Export commonly used values for backward compatibility
>>>>>>> 9fe0422b
export const enableRateLimiting = config.security.enableRateLimiting;
export const maxRequestsPerMinute = config.security.maxRequestsPerMinute;
export const logLevel = config.logging.level;
export const nodeEnv = config.nodeEnv;
export const requestTimeout = timeouts.request;
export const modelTimeout = timeouts.model;
export const analysisTimeout = timeouts.analysis;
export const verificationTimeout = timeouts.verification;

<<<<<<< HEAD
=======
// Export the full config for advanced usage
>>>>>>> 9fe0422b
export { config };

const checkOllamaHealth = async (): Promise<boolean> => {
  try {
    const healthUrl = baseURL.replace("/api", "") + "/api/tags";
    const response = await fetch(healthUrl, {
      method: "GET",
      signal: AbortSignal.timeout(5000), 
    });
    return response.ok;
  } catch (error) {
    console.error(
      "Ollama health check failed:",
      error instanceof Error ? error.message : "Unknown error"
    );
    return false;
  }
};

const checkModelAvailability = async (): Promise<boolean> => {
  try {
    const modelsUrl = baseURL.replace("/api", "") + "/api/tags";
    const response = await fetch(modelsUrl, {
      method: "GET",
      signal: AbortSignal.timeout(5000),
    });

    if (!response.ok) return false;

    const data = await response.json();
    const availableModels = data.models || [];
    const modelExists = availableModels.some(
      (model: any) =>
        model.name === modelName ||
        model.name.startsWith(modelName.split(":")[0])
    );

    if (!modelExists) {
      console.warn(
        `Model ${modelName} not found. Available models:`,
        availableModels.map((m: any) => m.name).join(", ")
      );
    }

    return modelExists;
  } catch (error) {
    console.error(
      "Model availability check failed:",
      error instanceof Error ? error.message : "Unknown error"
    );
    return false;
  }
};

let model: LanguageModelV1;

const initializeModel = async () => {
  try {
 
    console.log("Checking Ollama connection...");
    const isHealthy = await checkOllamaHealth();

    if (!isHealthy) {
      throw new Error(
        `Ollama is not running or not accessible at ${baseURL}. Please start Ollama first.`
      );
    }

    console.log("Ollama is running");

    console.log(`Checking if model ${modelName} is available...`);
    const modelAvailable = await checkModelAvailability();

    if (!modelAvailable) {
      console.warn(` Model ${modelName} not found. Attempting to pull...`);
    }

    const ollamaProvider = createOllama({
      baseURL,
      fetch: async (url, options) => {
        const controller = new AbortController();
        const timeoutId = setTimeout(() => {
          console.log(`⏰ Request timeout after ${modelTimeout}ms for ${url}`);
          controller.abort();
        }, modelTimeout);

        try {
          const response = await fetch(url, {
            ...options,
            signal: controller.signal,
            headers: {
              "Content-Type": "application/json",
              ...options?.headers,
            },
          });

          clearTimeout(timeoutId);

          if (!response.ok) {
            const errorText = await response
              .text()
              .catch(() => "Unknown error");
            throw new Error(`HTTP ${response.status}: ${errorText}`);
          }

          return response;
        } catch (error) {
          clearTimeout(timeoutId);

          if (error instanceof Error) {
            if (error.name === "AbortError") {
              throw new Error(
                `Request timed out after ${modelTimeout}ms. The model might be too large or Ollama is overloaded.`
              );
            }
            throw error;
          }
          throw new Error("Unknown fetch error");
        }
      },
    });

    model = ollamaProvider.chat(modelName, {
    });

    console.log(" Model initialized successfully");
  } catch (error) {
    console.error(" Failed to initialize model:", error);
    throw new Error(
      `Model initialization failed: ${error instanceof Error ? error.message : "Unknown error"}`
    );
  }
};

try {
  const ollamaProvider = createOllama({ baseURL });
  model = ollamaProvider.chat(modelName);
} catch (error) {
  console.error("Failed to initialize model:", error);
  throw new Error(
    `Model initialization failed: ${error instanceof Error ? error.message : "Unknown error"}`
  );
}

export { model, initializeModel, checkOllamaHealth, checkModelAvailability };

console.log(`Configuration loaded:`);
console.log(`- Model: ${modelName}`);
console.log(`- Base URL: ${baseURL.replace(/\/\/.*@/, "//***@")}`); 
console.log(`- Environment: ${nodeEnv}`);
console.log(`- Rate Limiting: ${enableRateLimiting ? "Enabled" : "Disabled"}`);
console.log(`- Request Timeout: ${requestTimeout}ms`);
console.log(`- Model Timeout: ${modelTimeout}ms`);
console.log(`- Analysis Timeout: ${analysisTimeout}ms`);
console.log(`- Verification Timeout: ${verificationTimeout}ms`);
console.log(`- Log Level: ${logLevel}`);<|MERGE_RESOLUTION|>--- conflicted
+++ resolved
@@ -1,36 +1,47 @@
 import { createOllama } from "ollama-ai-provider";
 import type { LanguageModelV1 } from "ai";
-import { 
-  config, 
-  modelName, 
-  apiBaseUrl as baseURL, 
-  timeouts,
-  validateConfig 
-} from "./config/settings";
 
-<<<<<<< HEAD
-validateConfig();
+dotenv.config();
 
-=======
-// Validate configuration on startup
-validateConfig();
+const requiredEnvVars = ["MODEL_NAME_AT_ENDPOINT", "API_BASE_URL"];
+const missingEnvVars = requiredEnvVars.filter(
+  (varName) => !process.env[varName]
+);
 
-// Export commonly used values for backward compatibility
->>>>>>> 9fe0422b
-export const enableRateLimiting = config.security.enableRateLimiting;
-export const maxRequestsPerMinute = config.security.maxRequestsPerMinute;
-export const logLevel = config.logging.level;
-export const nodeEnv = config.nodeEnv;
-export const requestTimeout = timeouts.request;
-export const modelTimeout = timeouts.model;
-export const analysisTimeout = timeouts.analysis;
-export const verificationTimeout = timeouts.verification;
+if (missingEnvVars.length > 0) {
+  console.warn(
+    `Warning: Missing environment variables: ${missingEnvVars.join(", ")}`
+  );
+  console.warn(
+    "Using default values. Check your .env file for production deployment."
+  );
+}
 
-<<<<<<< HEAD
-=======
-// Export the full config for advanced usage
->>>>>>> 9fe0422b
-export { config };
+
+export const modelName = process.env.MODEL_NAME_AT_ENDPOINT ?? "qwen2.5:1.5b";
+export const baseURL = process.env.API_BASE_URL ?? "http://127.0.0.1:11434/api";
+
+export const enableRateLimiting = process.env.ENABLE_RATE_LIMITING === "true";
+export const maxRequestsPerMinute = parseInt(
+  process.env.MAX_REQUESTS_PER_MINUTE ?? "60",
+  10
+);
+export const logLevel = process.env.LOG_LEVEL ?? "info";
+export const nodeEnv = process.env.NODE_ENV ?? "development";
+
+export const requestTimeout = parseInt(
+  process.env.REQUEST_TIMEOUT ?? "30000",
+  10
+); 
+export const modelTimeout = parseInt(process.env.MODEL_TIMEOUT ?? "25000", 10); 
+
+if (isNaN(maxRequestsPerMinute) || maxRequestsPerMinute <= 0) {
+  throw new Error("MAX_REQUESTS_PER_MINUTE must be a positive number");
+}
+
+if (isNaN(requestTimeout) || requestTimeout <= 0) {
+  throw new Error("REQUEST_TIMEOUT must be a positive number");
+}
 
 const checkOllamaHealth = async (): Promise<boolean> => {
   try {
