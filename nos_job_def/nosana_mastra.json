{
  "ops": [
    {
      "id": "smart-contract-auditor",
      "args": {
        "gpu": true,
        "image": "docker.io/yusasive/smart-contract-auditor:latest",
        "expose": [
          {
            "port": 8080,
            "health_checks": [
              {
                "path": "/health",
                "type": "http",
                "method": "GET",
                "expected_status": 200,
<<<<<<< HEAD
                "continuous": true
=======
                "continuous": true,
                "interval": 30
>>>>>>> 9fe0422b
              }
            ]
          }
        ],
        "env": {
          "NODE_ENV": "production",
          "MODEL_NAME_AT_ENDPOINT": "qwen2.5:1.5b",
          "ENABLE_RATE_LIMITING": "true",
          "MAX_REQUESTS_PER_MINUTE": "60",
          "MAX_CONCURRENT_ANALYSIS": "3",
          "ENABLE_CACHING": "true",
          "REQUEST_TIMEOUT": "30000",
          "ANALYSIS_TIMEOUT": "60000",
          "LOG_LEVEL": "warn"
        },
<<<<<<< HEAD
=======
        "resources": {
          "memory": "6Gi",
          "cpu": "2"
        },
>>>>>>> 9fe0422b
        "entrypoint": [
          "/bin/sh"
        ]
      },
      "type": "container/run"
    }
  ],
  "meta": {
    "trigger": "dashboard",
    "system_requirements": {
      "required_vram": 4,
      "required_ram": 6,
      "required_cpu": 2
    }
  },
  "type": "container",
  "version": "0.1"
}<|MERGE_RESOLUTION|>--- conflicted
+++ resolved
@@ -7,41 +7,9 @@
         "image": "docker.io/yusasive/smart-contract-auditor:latest",
         "expose": [
           {
-            "port": 8080,
-            "health_checks": [
-              {
-                "path": "/health",
-                "type": "http",
-                "method": "GET",
-                "expected_status": 200,
-<<<<<<< HEAD
-                "continuous": true
-=======
-                "continuous": true,
-                "interval": 30
->>>>>>> 9fe0422b
-              }
-            ]
+            "port": 8080
           }
         ],
-        "env": {
-          "NODE_ENV": "production",
-          "MODEL_NAME_AT_ENDPOINT": "qwen2.5:1.5b",
-          "ENABLE_RATE_LIMITING": "true",
-          "MAX_REQUESTS_PER_MINUTE": "60",
-          "MAX_CONCURRENT_ANALYSIS": "3",
-          "ENABLE_CACHING": "true",
-          "REQUEST_TIMEOUT": "30000",
-          "ANALYSIS_TIMEOUT": "60000",
-          "LOG_LEVEL": "warn"
-        },
-<<<<<<< HEAD
-=======
-        "resources": {
-          "memory": "6Gi",
-          "cpu": "2"
-        },
->>>>>>> 9fe0422b
         "entrypoint": [
           "/bin/sh"
         ]
